'use strict';
/**
 * Unit tests for index.
 */

const _ = require('lodash');
const BbPromise = require('bluebird');
const chai = require('chai');
const sinon = require('sinon');
const mockery = require('mockery');
const Serverless = require('serverless');
const Module = require('module');

chai.use(require('chai-as-promised'));
chai.use(require('sinon-chai'));

const expect = chai.expect;

describe('ServerlessWebpack', () => {
  let sandbox;
  let serverless;
  let ServerlessWebpack;
  let moduleStub;

  before(function () {
    // Mockery might take some time to clear the cache. So add 3 seconds to the default timeout.
    this.timeout(5000);

    sandbox = sinon.createSandbox();

    mockery.enable({ useCleanCache: true, warnOnUnregistered: false });
    mockery.registerMock('ts-node/register', {});
    mockery.registerMock('webpack', {});

    ServerlessWebpack = require('./index');
    moduleStub = sandbox.stub(Module, '_load');
  });

  beforeEach(() => {
    serverless = new Serverless();
    serverless.cli = {
      log: sandbox.stub(),
      consoleLog: sandbox.stub()
    };

    sandbox.stub(serverless.pluginManager, 'spawn').returns(BbPromise.resolve());
  });

  afterEach(() => {
    sandbox.resetHistory();
  });

  after(() => {
    sandbox.restore();
    mockery.disable();
    mockery.deregisterAll();
  });

  it('should expose a lib object', () => {
    const lib = ServerlessWebpack.lib;
    expect(lib).to.be.an('object');
    expect(lib).to.have.a.property('entries').that.is.an('object').that.is.empty;
    expect(lib).to.have.a.property('webpack').that.is.an('object').that.deep.equals({
      isLocal: false
    });
  });

  describe('with a TS webpack configuration', () => {
    it('should support old config and register ts-node', () => {
      _.set(serverless, 'service.custom.webpack', 'webpack.config.ts');
      new ServerlessWebpack(serverless, {});
      expect(Module._load).to.have.been.calledOnce;
      expect(Module._load).to.have.been.calledWith('ts-node/register');
    });

    it('should support new config and register ts-node', () => {
      _.set(serverless, 'service.custom.webpack.webpackConfig', 'webpack.config.ts');
      new ServerlessWebpack(serverless, {});
      expect(Module._load).to.have.been.calledOnce;
      expect(Module._load).to.have.been.calledWith('ts-node/register');
    });

    it('should not register ts-node if it has already been registered', () => {
      _.set(serverless, 'service.custom.webpack.webpackConfig', 'webpack.config.ts');
      process[Symbol.for('ts-node.register.instance')] = 'foo';
      new ServerlessWebpack(serverless, {});
      delete process[Symbol.for('ts-node.register.instance')];
      expect(Module._load).to.not.have.been.called;
      expect(Module._load).to.not.have.been.calledWith('ts-node/register');
    });

    it('should throw an error if config use TS but ts-node was not added as dependency', () => {
      moduleStub.throws();

      _.set(serverless, 'service.custom.webpack.webpackConfig', 'webpack.config.ts');

      const badDeps = function() {
        new ServerlessWebpack(serverless, {});
      };

      expect(badDeps).to.throw(
        'If you want to use TypeScript with serverless-webpack, please add "ts-node" as dependency.'
      );

      expect(Module._load).to.have.been.calledOnce;
      expect(Module._load).to.have.been.calledWith('ts-node/register');

      moduleStub.reset();
    });
  });

  describe('with a JS webpack configuration', () => {
    it('should not load ts-node', () => {
      _.set(serverless, 'service.custom.webpack', 'webpack.config.js');
      new ServerlessWebpack(serverless, {});
      expect(Module._load).to.not.have.been.called;
    });
  });

  _.forEach(
    [
      'commands.webpack',
      'commands.webpack.commands.validate',
      'commands.webpack.commands.compile',
      'commands.webpack.commands.compile.commands.watch',
      'commands.webpack.commands.package'
    ],
    command => {
      it(`should expose command/entrypoint ${_.last(_.split(command, '.'))}`, () => {
        const slsw = new ServerlessWebpack(serverless, {});
        expect(slsw).to.have.a.nested.property(command);
      });
    }
  );

  describe('hooks', () => {
    let slsw;

    before(() => {
      slsw = new ServerlessWebpack(serverless, {});
      sandbox.stub(slsw, 'cleanup').returns(BbPromise.resolve());
      sandbox.stub(slsw, 'watch').returns(BbPromise.resolve());
      sandbox.stub(slsw, 'wpwatch').returns(BbPromise.resolve());
      sandbox.stub(slsw, 'packExternalModules').returns(BbPromise.resolve());
      sandbox.stub(slsw, 'copyExistingArtifacts').returns(BbPromise.resolve());
      sandbox.stub(slsw, 'prepareRun').returns(BbPromise.resolve());
      sandbox.stub(slsw, 'watchRun').returns(BbPromise.resolve());
      sandbox.stub(slsw, 'validate').returns(BbPromise.resolve());
      sandbox.stub(slsw, 'compile').returns(BbPromise.resolve());
      sandbox.stub(slsw, 'packageModules').returns(BbPromise.resolve());
      sandbox.stub(slsw, 'prepareLocalInvoke').returns(BbPromise.resolve());
      sandbox.stub(slsw, 'prepareOfflineInvoke').returns(BbPromise.resolve());
      sandbox.stub(slsw, 'prepareStepOfflineInvoke').returns(BbPromise.resolve());
    });

    beforeEach(() => {
      ServerlessWebpack.lib.webpack.isLocal = false;
      slsw.skipCompile = false;
    });

    after(() => {
      slsw.cleanup.restore();
    });

    _.forEach(
      [
        {
          name: 'before:package:createDeploymentArtifacts',
          test: () => {
            it('should spawn validate, compile and package', () => {
              return expect(slsw.hooks['before:package:createDeploymentArtifacts']()).to.be.fulfilled.then(() => {
                expect(slsw.serverless.pluginManager.spawn).to.have.been.calledThrice;
                expect(slsw.serverless.pluginManager.spawn.firstCall).to.have.been.calledWithExactly(
                  'webpack:validate'
                );
                expect(slsw.serverless.pluginManager.spawn.secondCall).to.have.been.calledWithExactly(
                  'webpack:compile'
                );
                expect(slsw.serverless.pluginManager.spawn.thirdCall).to.have.been.calledWithExactly('webpack:package');
                return null;
              });
            });

            it('should skip compile if requested', () => {
              slsw.skipCompile = true;
              return expect(slsw.hooks['before:package:createDeploymentArtifacts']()).to.be.fulfilled.then(() => {
                expect(slsw.serverless.pluginManager.spawn).to.have.been.calledTwice;
                expect(slsw.serverless.pluginManager.spawn.firstCall).to.have.been.calledWithExactly(
                  'webpack:validate'
                );
                expect(slsw.serverless.pluginManager.spawn.secondCall).to.have.been.calledWithExactly(
                  'webpack:package'
                );
                return null;
              });
            });
          }
        },
        {
          name: 'after:package:createDeploymentArtifacts',
          test: () => {
            it('should call cleanup', () => {
              return expect(slsw.hooks['after:package:createDeploymentArtifacts']()).to.be.fulfilled.then(() => {
                expect(slsw.cleanup).to.have.been.calledOnce;
                return null;
              });
            });
          }
        },
        {
          name: 'before:deploy:function:packageFunction',
          test: () => {
            it('should spawn validate, compile and package', () => {
              return expect(slsw.hooks['before:deploy:function:packageFunction']()).to.be.fulfilled.then(() => {
                expect(slsw.serverless.pluginManager.spawn).to.have.been.calledThrice;
                expect(slsw.serverless.pluginManager.spawn.firstCall).to.have.been.calledWithExactly(
                  'webpack:validate'
                );
                expect(slsw.serverless.pluginManager.spawn.secondCall).to.have.been.calledWithExactly(
                  'webpack:compile'
                );
                expect(slsw.serverless.pluginManager.spawn.thirdCall).to.have.been.calledWithExactly('webpack:package');
                return null;
              });
            });
          }
        },
        {
          name: 'webpack:webpack',
          test: () => {
            it('should spawn validate, compile and package', () => {
              return expect(slsw.hooks['webpack:webpack']()).to.be.fulfilled.then(() => {
                expect(slsw.serverless.pluginManager.spawn).to.have.been.calledThrice;
                expect(slsw.serverless.pluginManager.spawn.firstCall).to.have.been.calledWithExactly(
                  'webpack:validate'
                );
                expect(slsw.serverless.pluginManager.spawn.secondCall).to.have.been.calledWithExactly(
                  'webpack:compile'
                );
                expect(slsw.serverless.pluginManager.spawn.thirdCall).to.have.been.calledWithExactly('webpack:package');
                return null;
              });
            });
          }
        },
        {
          name: 'before:invoke:local:invoke',
          test: () => {
            it('should prepare for local invoke', () => {
              return expect(slsw.hooks['before:invoke:local:invoke']()).to.be.fulfilled.then(() => {
                expect(ServerlessWebpack.lib.webpack.isLocal).to.be.true;
                expect(slsw.serverless.pluginManager.spawn).to.have.been.calledTwice;
                expect(slsw.serverless.pluginManager.spawn.firstCall).to.have.been.calledWithExactly(
                  'webpack:validate'
                );
                expect(slsw.serverless.pluginManager.spawn.secondCall).to.have.been.calledWithExactly(
                  'webpack:compile'
                );
                expect(slsw.prepareLocalInvoke).to.have.been.calledOnce;
                return null;
              });
            });

            it('should skip compile if requested', () => {
<<<<<<< HEAD
              slsw.skipCompile = true;
=======
              slsw.options.build = false;
              slsw.skipCompile = false;
>>>>>>> 781e9f69
              return expect(slsw.hooks['before:invoke:local:invoke']()).to.be.fulfilled.then(() => {
                expect(slsw.serverless.pluginManager.spawn).to.have.been.calledOnce;
                expect(slsw.serverless.pluginManager.spawn).to.have.been.calledWithExactly('webpack:validate');
                expect(slsw.prepareLocalInvoke).to.have.been.calledOnce;
                return null;
              });
            });
          }
        },
        {
          name: 'after:invoke:local:invoke',
          test: () => {
            it('should return if watch is disabled', () => {
              slsw.options.watch = false;
              return expect(slsw.hooks['after:invoke:local:invoke']()).to.be.fulfilled.then(() => {
                expect(slsw.watch).to.not.have.been.called;
                return null;
              });
            });

            it('should watch if enabled', () => {
              slsw.options.watch = true;
              return expect(slsw.hooks['after:invoke:local:invoke']()).to.be.fulfilled.then(() => {
                expect(slsw.watch).to.have.been.calledOnce;
                expect(slsw.watch).to.have.been.calledWithExactly('invoke:local');
                return null;
              });
            });
          }
        },
        {
          name: 'before:run:run',
          test: () => {
            it('should prepare for run', () => {
              return expect(slsw.hooks['before:run:run']()).to.be.fulfilled.then(() => {
                expect(slsw.serverless.service.package.individually).to.be.false;
                expect(slsw.serverless.pluginManager.spawn).to.have.been.calledTwice;
                expect(slsw.serverless.pluginManager.spawn.firstCall).to.have.been.calledWithExactly(
                  'webpack:validate'
                );
                expect(slsw.serverless.pluginManager.spawn.secondCall).to.have.been.calledWithExactly(
                  'webpack:compile'
                );
                expect(slsw.packExternalModules).to.have.been.calledOnce;
                expect(slsw.prepareRun).to.have.been.calledOnce;
                return null;
              });
            });
          }
        },
        {
          name: 'after:run:run',
          test: () => {
            it('should return if watch is disabled', () => {
              slsw.options.watch = false;
              return expect(slsw.hooks['after:run:run']()).to.be.fulfilled.then(() => {
                expect(slsw.watch).to.not.have.been.called;
                return null;
              });
            });

            it('should watch if enabled', () => {
              slsw.options.watch = true;
              return expect(slsw.hooks['after:run:run']()).to.be.fulfilled.then(() => {
                expect(slsw.watch).to.have.been.calledOnce;
                expect(slsw.watch).to.have.been.calledOnce;
                return null;
              });
            });
          }
        },
        {
          name: 'webpack:validate:validate',
          test: () => {
            it('should call validate', () => {
              return expect(slsw.hooks['webpack:validate:validate']()).to.be.fulfilled.then(() => {
                expect(slsw.validate).to.have.been.calledOnce;
                return null;
              });
            });
          }
        },
        {
          name: 'webpack:compile:compile',
          test: () => {
            it('should call compile', () => {
              return expect(slsw.hooks['webpack:compile:compile']()).to.be.fulfilled.then(() => {
                expect(slsw.compile).to.have.been.calledOnce;
                return null;
              });
            });
          }
        },
        {
          name: 'webpack:compile:watch:compile',
          test: () => {
            it('should resolve', () => {
              return expect(slsw.hooks['webpack:compile:watch:compile']()).to.be.fulfilled;
            });
          }
        },
        {
          name: 'webpack:package:packExternalModules',
          test: () => {
            it('should call packExternalModules', () => {
              return expect(slsw.hooks['webpack:package:packExternalModules']()).to.be.fulfilled.then(() => {
                expect(slsw.packExternalModules).to.have.been.calledOnce;
                return null;
              });
            });
          }
        },
        {
          name: 'webpack:package:packageModules',
          test: () => {
            it('should call packageModules', () => {
              return expect(slsw.hooks['webpack:package:packageModules']()).to.be.fulfilled.then(() => {
                expect(slsw.packageModules).to.have.been.calledOnce;
                return null;
              });
            });
          }
        },
        {
          name: 'webpack:package:copyExistingArtifacts',
          test: () => {
            it('should call copyExistingArtifacts', () => {
              return expect(slsw.hooks['webpack:package:copyExistingArtifacts']()).to.be.fulfilled.then(() => {
                expect(slsw.copyExistingArtifacts).to.have.been.calledOnce;
                return null;
              });
            });
          }
        },
        {
          name: 'before:offline:start',
          test: () => {
            it('should prepare offline', () => {
              slsw.skipCompile = false;
              slsw.options.build = true;
              return expect(slsw.hooks['before:offline:start']()).to.be.fulfilled.then(() => {
                expect(ServerlessWebpack.lib.webpack.isLocal).to.be.true;
                expect(slsw.prepareOfflineInvoke).to.have.been.calledOnce;
                expect(slsw.wpwatch).to.have.been.calledOnce;
                return null;
              });
            });
            it('should skip compiling when requested', () => {
              slsw.skipCompile = false;
              slsw.options.build = false;
              return expect(slsw.hooks['before:offline:start']()).to.be.fulfilled.then(() => {
                expect(ServerlessWebpack.lib.webpack.isLocal).to.be.true;
                expect(slsw.prepareOfflineInvoke).to.have.been.calledOnce;
                expect(slsw.wpwatch).to.not.have.been.called;
                return null;
              });
            });
          }
        },
        {
          name: 'before:offline:start:init',
          test: () => {
            it('should prepare offline', () => {
              slsw.skipCompile = false;
              slsw.options.build = true;
              return expect(slsw.hooks['before:offline:start:init']()).to.be.fulfilled.then(() => {
                expect(ServerlessWebpack.lib.webpack.isLocal).to.be.true;
                expect(slsw.prepareOfflineInvoke).to.have.been.calledOnce;
                expect(slsw.wpwatch).to.have.been.calledOnce;
                return null;
              });
            });
            it('should skip compiling when requested', () => {
              slsw.skipCompile = false;
              slsw.options.build = false;
              return expect(slsw.hooks['before:offline:start:init']()).to.be.fulfilled.then(() => {
                expect(ServerlessWebpack.lib.webpack.isLocal).to.be.true;
                expect(slsw.prepareOfflineInvoke).to.have.been.calledOnce;
                expect(slsw.wpwatch).to.not.have.been.called;
                return null;
              });
            });
          }
        },
        {
          name: 'before:step-functions-offline:start',
          test: () => {
            it('should prepare offline', () => {
              return expect(slsw.hooks['before:step-functions-offline:start']()).to.be.fulfilled.then(() => {
                expect(ServerlessWebpack.lib.webpack.isLocal).to.be.true;
                expect(slsw.prepareStepOfflineInvoke).to.have.been.calledOnce;
                expect(slsw.serverless.pluginManager.spawn).to.have.been.calledOnce;
                expect(slsw.serverless.pluginManager.spawn).to.have.been.calledWithExactly('webpack:compile');
                return null;
              });
            });
          }
        }
      ],
      hook => {
        it(`should expose hook ${hook.name}`, () => {
          expect(slsw).to.have.a.nested.property(`hooks.${hook.name}`);
        });

        describe(hook.name, () => {
          hook.test();
        });
      }
    );
  });
});<|MERGE_RESOLUTION|>--- conflicted
+++ resolved
@@ -262,12 +262,8 @@
             });
 
             it('should skip compile if requested', () => {
-<<<<<<< HEAD
+              slsw.options.build = false;
               slsw.skipCompile = true;
-=======
-              slsw.options.build = false;
-              slsw.skipCompile = false;
->>>>>>> 781e9f69
               return expect(slsw.hooks['before:invoke:local:invoke']()).to.be.fulfilled.then(() => {
                 expect(slsw.serverless.pluginManager.spawn).to.have.been.calledOnce;
                 expect(slsw.serverless.pluginManager.spawn).to.have.been.calledWithExactly('webpack:validate');
@@ -416,7 +412,7 @@
               });
             });
             it('should skip compiling when requested', () => {
-              slsw.skipCompile = false;
+              slsw.skipCompile = true;
               slsw.options.build = false;
               return expect(slsw.hooks['before:offline:start']()).to.be.fulfilled.then(() => {
                 expect(ServerlessWebpack.lib.webpack.isLocal).to.be.true;

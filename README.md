--- conflicted
+++ resolved
@@ -433,7 +433,6 @@
 With that you can do test deployments from the local machine with different
 module versions or modules before they are published officially.
 
-<<<<<<< HEAD
 #### Exclude Files with similar names
 
 If you have a project structure that uses something like `index.js` and a
@@ -443,31 +442,32 @@
 This config option allows you to exlcude files that match a glob from function
 resolution. Just add: `excludeFiles: **/*.test.js` (with whatever glob you want
 to exclude).
-=======
-#### Keep output directory after packaging
-
-You can keep the output directory (defaults to `.webpack`) from being removed
-after build.
-
-Just add `keepOutputDirectory: true`
->>>>>>> 89cacfc8
 
 ```yaml
 # serverless.yml
 custom:
   webpack:
-<<<<<<< HEAD
     excludeFiles: **/*.test.js
 ```
 
 This is also useful for projects that use TypeScript.
-=======
+
+#### Keep output directory after packaging
+
+You can keep the output directory (defaults to `.webpack`) from being removed
+after build.
+
+Just add `keepOutputDirectory: true`
+
+```yaml
+# serverless.yml
+custom:
+  webpack:
     keepOutputDirectory: true
 ```
 
 This can be useful, in case you want to upload the source maps to your Error
 reporting system, or just have it available for some post processing.
->>>>>>> 89cacfc8
 
 #### Examples
 
